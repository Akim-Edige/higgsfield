# app/api/routes/higgsfield_text2video.py
import os
import httpx
from fastapi import APIRouter, HTTPException
from pydantic import BaseModel
from typing import Optional, Dict
from app.core.config import settings
import asyncio

HIGGSFIELD_BASE_URL = "https://platform.higgsfield.ai"

HF_API_KEY = settings.HIGGSFIELD_API_KEY
HF_SECRET =  settings.HIGGSFIELD_SECRET

router = APIRouter(prefix="/higgsfield/text2video", tags=["higgsfield:text2video"])

# ============================
# 🎥 Модели
# ============================
class VideoParams(BaseModel):
    prompt: str = "jon jones vs cormier"
    aspect_ratio: str = "16:9"
    duration: int = 5
    resolution: str = "720"
    camera_fixed: bool = False
    model_name: Optional[str] = "seedance-v1-lite-t2v"  # Название модели
    enable_prompt_optimizier: Optional[bool] = None  # For minimax-t2v

class GenerateVideoRequest(BaseModel):
    params: VideoParams = VideoParams()
    webhook: Optional[Dict[str, str]] = None

# ============================
# 🎬 Эндпоинт генерации видео
# ============================
@router.post("/generate")
async def generate_video(request: Optional[GenerateVideoRequest] = None):
    if request is None:
        request = GenerateVideoRequest()

    headers = {
        "Content-Type": "application/json",
        "hf-api-key": HF_API_KEY,
        "hf-secret": HF_SECRET
    }


    # Prepare request data based on model
    request_data = request.dict()
    model_name = request.params.model_name.lower()

    # Model-specific parameter handling
    if model_name == "minimax-t2v":
        params = request_data["params"]
        cleaned_params = {
            "prompt": params["prompt"],
            "duration": 6,
            "enable_prompt_optimizier": True,
            "resolution": "768"  # Fixed for minimax
        }
        request_data["params"] = cleaned_params
    elif model_name == "seedance-v1-lite-t2v":
        params = request_data["params"]
        cleaned_params = {
            "prompt": params["prompt"],
            "aspect_ratio": params["aspect_ratio"],
            "duration": params["duration"],
            "resolution": params["resolution"],
            "camera_fixed": params["camera_fixed"]
        }
        request_data["params"] = cleaned_params


    async with httpx.AsyncClient() as client:
        # Initial generation request
        resp = await client.post(
            f"{HIGGSFIELD_BASE_URL}/generate/{request.params.model_name}",
            headers=headers,
            json=request_data
        )
        if resp.status_code != 200:
            raise HTTPException(status_code=resp.status_code, detail=resp.text)
        
        initial_data = resp.json()
        job_set_id = initial_data["id"]

        # Poll for results
        while True:
            resp = await client.get(f"{HIGGSFIELD_BASE_URL}/v1/job-sets/{job_set_id}", headers=headers)
            if resp.status_code != 200:
                raise HTTPException(status_code=resp.status_code, detail=resp.text)
            
            data = resp.json()
            status = data["jobs"][0]["status"]
            
            if status in ["completed", "failed", "nsfw"]:
                if status == "completed":
                    return {
                        "url": data["jobs"][0]["results"]["raw"]["url"]
                    }
                else:
                    return {
                        "job_set_id": job_set_id,
                        "status": status,
                        "error": data["jobs"][0].get("error", "Generation failed")
                    }
            
            # Wait longer for video generation since it typically takes more time
<<<<<<< HEAD
            await asyncio.sleep(5)  # 5 second polling interval for videos
=======
            await asyncio.sleep(5)  # 5 second polling interval for videos
>>>>>>> 71ba0552
<|MERGE_RESOLUTION|>--- conflicted
+++ resolved
@@ -106,8 +106,4 @@
                     }
             
             # Wait longer for video generation since it typically takes more time
-<<<<<<< HEAD
-            await asyncio.sleep(5)  # 5 second polling interval for videos
-=======
-            await asyncio.sleep(5)  # 5 second polling interval for videos
->>>>>>> 71ba0552
+            await asyncio.sleep(5)  # 5 second polling interval for videos